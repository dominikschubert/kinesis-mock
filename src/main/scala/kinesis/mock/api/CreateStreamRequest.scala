--- conflicted
+++ resolved
@@ -2,12 +2,7 @@
 package api
 
 import cats.Eq
-<<<<<<< HEAD
-import cats.effect.{Concurrent, IO, Ref}
-=======
-import cats.effect.IO
-import cats.effect.concurrent.Ref
->>>>>>> 1d11c1d3
+import cats.effect.{IO, Ref}
 import cats.syntax.all._
 import io.circe
 
