--- conflicted
+++ resolved
@@ -102,11 +102,7 @@
       req: CreateStreamRequest,
       context: LoggingContext,
       isCbor: Boolean
-<<<<<<< HEAD
   ): IO[Response[Unit]] = {
-=======
-  )(implicit T: Timer[IO]): IO[Response[Unit]] = {
->>>>>>> 1d11c1d3
     val ctx = context + ("streamName" -> req.streamName.streamName)
     logger.debug(ctx.context)("Processing CreateStream request") *>
       logger.trace(ctx.addEncoded("request", req, isCbor).context)(
@@ -1039,11 +1035,7 @@
       req: MergeShardsRequest,
       context: LoggingContext,
       isCbor: Boolean
-<<<<<<< HEAD
   ): IO[Response[Unit]] = {
-=======
-  )(implicit T: Timer[IO]): IO[Response[Unit]] = {
->>>>>>> 1d11c1d3
     val ctx = context + ("streamName" -> req.streamName.streamName)
     logger.debug(ctx.context)(
       "Processing MergeShards request"
@@ -1095,11 +1087,7 @@
       req: SplitShardRequest,
       context: LoggingContext,
       isCbor: Boolean
-<<<<<<< HEAD
   ): IO[Response[Unit]] = {
-=======
-  )(implicit T: Timer[IO]): IO[Response[Unit]] = {
->>>>>>> 1d11c1d3
     val ctx = context + ("streamName" -> req.streamName.streamName)
     logger.debug(ctx.context)(
       "Processing SplitShard request"
@@ -1151,11 +1139,7 @@
       req: UpdateShardCountRequest,
       context: LoggingContext,
       isCbor: Boolean
-<<<<<<< HEAD
   ): IO[Response[Unit]] = {
-=======
-  )(implicit T: Timer[IO]): IO[Response[Unit]] = {
->>>>>>> 1d11c1d3
     val ctx = context + ("streamName" -> req.streamName.streamName)
     logger.debug(ctx.context)(
       "Processing UpdateShardCount request"
