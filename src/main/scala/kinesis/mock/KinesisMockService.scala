--- conflicted
+++ resolved
@@ -50,7 +50,6 @@
           serviceConfig.keyStorePassword,
           serviceConfig.keyManagerPassword
         )
-<<<<<<< HEAD
         tlsServer = EmberServerBuilder
           .default[IO]
           .withPort(serviceConfig.tlsPort)
@@ -64,18 +63,6 @@
           .withPort(serviceConfig.plainPort)
           .withHost("0.0.0.0")
           .withShutdownTimeout(10.seconds)
-=======
-        http2Server = BlazeServerBuilder[IO](ExecutionContext.global)
-          .bindHttp(serviceConfig.tlsPort, "0.0.0.0")
-          .withHttpApp(app)
-          .withSslContext(context)
-          .enableHttp2(
-            true
-          ) // This is bugged and HTTP2 unfortunately does not work correctly right now
-          .resource
-        http1PlainServer = BlazeServerBuilder[IO](ExecutionContext.global)
-          .bindHttp(serviceConfig.plainPort, "0.0.0.0")
->>>>>>> 0586180e
           .withHttpApp(app)
           .resource
         _ <- logger.info(
